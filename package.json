{
  "name": "ocbesbn-web-init",
  "version": "1.1.0",
  "description": "Basic web server setup for OpusCapitaBusinessNetwork REST services.",
  "main": "index.js",
  "scripts": {
    "start": "npm run test",
    "test": "npm run clean && ${NODE_PATH}/.bin/nyc ${NODE_PATH}/.bin/mocha --timeout 5000 -R mocha-junit-reporter",
    "test-coverage": "${NODE_PATH}/.bin/nyc --reporter=lcov ${NODE_PATH}/.bin/mocha --timeout 30000 && sed -i 's/\\/home\\/node\\/web-init\\//\\.\\//g' coverage/lcov.info",
    "upload-coverage": "cat ./coverage/lcov.info | ./node_modules/coveralls/bin/coveralls.js",
    "clean": "${NODE_PATH}/.bin/rimraf coverage .nyc_output routes",
    "doc": "${NODE_PATH}/.bin/jsdoc2md index.js > wiki/Home.md"
  },
  "repository": {
    "type": "git",
    "url": "https://github.com/OpusCapitaBusinessNetwork/web-init"
  },
  "keywords": [
    "Express",
    "REST",
    "OpusCapita"
  ],
  "author": "Christian Drengenberg",
  "license": "Apache-2.0",
  "nyc": {
    "exclude": [
      "test",
      "webpack.config.js"
    ]
  },
  "dependencies": {
    "accept-language-parser": "^1.3.0",
    "bluebird": "^3.0.5",
    "body-parser": "^1.16.1",
    "cookie-parser": "^1.4.3",
    "express": "^4.14.1",
    "extend": "^3.0.0",
    "helmet": "^3.4.0",
    "morgan": "^1.8.1",
    "ocbesbn-logger": "^1.0.0",
<<<<<<< HEAD
    "ocbesbn-service-client": "^0.x",
    "useridentity-middleware": "OpusCapitaBusinessNetwork/useridentity-middleware#develop",
    "webpack": "^2.4.1",
=======
    "ocbesbn-service-client": "^1.0",
    "webpack": "^2.3.2",
>>>>>>> 037dcc5f
    "webpack-dev-middleware": "^1.10.1",
    "winston": "^2.3.1"
  },
  "devDependencies": {
    "babel-core": "^6.24.1",
    "babel-loader": "^6.4.1",
    "babel-plugin-transform-decorators-legacy": "^1.3.4",
    "babel-plugin-transform-object-assign": "^6.22.0",
    "coveralls": "^2.13.0",
    "jsdoc-to-markdown": "^3.0.0",
    "mocha": "^3.2.0",
    "mocha-junit-reporter": "^1.12.1",
    "nodemon": "^1.11.0",
    "nyc": "^10.1.2",
    "rimraf": "^2.5.4"
  }
}<|MERGE_RESOLUTION|>--- conflicted
+++ resolved
@@ -38,14 +38,9 @@
     "helmet": "^3.4.0",
     "morgan": "^1.8.1",
     "ocbesbn-logger": "^1.0.0",
-<<<<<<< HEAD
-    "ocbesbn-service-client": "^0.x",
+    "ocbesbn-service-client": "^1.0",
     "useridentity-middleware": "OpusCapitaBusinessNetwork/useridentity-middleware#develop",
     "webpack": "^2.4.1",
-=======
-    "ocbesbn-service-client": "^1.0",
-    "webpack": "^2.3.2",
->>>>>>> 037dcc5f
     "webpack-dev-middleware": "^1.10.1",
     "winston": "^2.3.1"
   },
