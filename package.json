--- conflicted
+++ resolved
@@ -1,10 +1,6 @@
 {
   "name": "ocbesbn-web-init",
-<<<<<<< HEAD
   "version": "1.0.2",
-=======
-  "version": "1.0.1",
->>>>>>> 3b902451
   "description": "Basic web server setup for OpusCapitaBusinessNetwork REST services.",
   "main": "index.js",
   "scripts": {
